package main

import (
	"context"
	"errors"
	"log"
	"net/http"
	"net/url"
	"os"
	"os/signal"
	"path"
	"strings"
	"syscall"
	"time"

	"github.com/mark3labs/mcp-go/mcp"
	"github.com/prometheus/client_golang/prometheus/promhttp"
	"golang.org/x/sync/errgroup"
)

type MiddlewareFunc func(http.Handler) http.Handler

func chainMiddleware(h http.Handler, middlewares ...MiddlewareFunc) http.Handler {
	for _, mw := range middlewares {
		h = mw(h)
	}
	return h
}

func newAuthMiddleware(tokens []string) MiddlewareFunc {
	tokenSet := make(map[string]struct{}, len(tokens))
	for _, token := range tokens {
		tokenSet[token] = struct{}{}
	}
	return func(next http.Handler) http.Handler {
		return http.HandlerFunc(func(w http.ResponseWriter, r *http.Request) {
			if len(tokens) != 0 {
				token := r.Header.Get("Authorization")
				token = strings.TrimSpace(strings.TrimPrefix(token, "Bearer "))
				if token == "" {
					http.Error(w, "Unauthorized", http.StatusUnauthorized)
					return
				}
				if _, ok := tokenSet[token]; !ok {
					http.Error(w, "Unauthorized", http.StatusUnauthorized)
					return
				}
			}
			next.ServeHTTP(w, r)
		})
	}
}

func loggerMiddleware(prefix string) MiddlewareFunc {
	return func(next http.Handler) http.Handler {
		return http.HandlerFunc(func(w http.ResponseWriter, r *http.Request) {
			log.Printf("<%s> Request [%s] %s", prefix, r.Method, r.URL.Path)
			next.ServeHTTP(w, r)
		})
	}
}

func recoverMiddleware(prefix string) MiddlewareFunc {
	return func(next http.Handler) http.Handler {
		return http.HandlerFunc(func(w http.ResponseWriter, r *http.Request) {
			defer func() {
				if err := recover(); err != nil {
					log.Printf("<%s> Recovered from panic: %v", prefix, err)
					http.Error(w, "Internal Server Error", http.StatusInternalServerError)
				}
			}()
			next.ServeHTTP(w, r)
		})
	}
}

<<<<<<< HEAD
// metricsMiddleware adds Prometheus metrics for HTTP requests
func metricsMiddleware() MiddlewareFunc {
	return func(next http.Handler) http.Handler {
		return http.HandlerFunc(func(w http.ResponseWriter, r *http.Request) {
			start := time.Now()
			path := r.URL.Path
			method := r.Method

			// Wrap the response writer to capture status code and response size
			rww := newResponseWriterWrapper(w)

			// Track request size
			if r.ContentLength > 0 {
				GetMetrics().requestSizeBytes.WithLabelValues(method, path).Observe(float64(r.ContentLength))
			}

			// Track in-progress requests
			GetMetrics().requestsInProgress.WithLabelValues(method, path).Inc()
			defer GetMetrics().requestsInProgress.WithLabelValues(method, path).Dec()

			// Call the next handler
			next.ServeHTTP(rww, r)

			// Record metrics after the request is complete
			duration := time.Since(start).Seconds()
			status := rww.statusCode

			GetMetrics().requestDuration.WithLabelValues(method, path).Observe(duration)
			GetMetrics().requestsTotal.WithLabelValues(method, path, fmt.Sprintf("%d", status)).Inc()
			
			if rww.bytesWritten > 0 {
				GetMetrics().responseSizeBytes.WithLabelValues(method, path).Observe(float64(rww.bytesWritten))
			}
		})
	}
}

// responseWriterWrapper wraps an http.ResponseWriter to capture metrics
type responseWriterWrapper struct {
	http.ResponseWriter
	statusCode   int
	bytesWritten int64
}

func newResponseWriterWrapper(w http.ResponseWriter) *responseWriterWrapper {
	return &responseWriterWrapper{ResponseWriter: w, statusCode: http.StatusOK}
}

func (rww *responseWriterWrapper) WriteHeader(statusCode int) {
	rww.statusCode = statusCode
	rww.ResponseWriter.WriteHeader(statusCode)
}

func (rww *responseWriterWrapper) Write(p []byte) (int, error) {
	n, err := rww.ResponseWriter.Write(p)
	rww.bytesWritten += int64(n)
	return n, err
}

func startHTTPServer(config *Config) {
=======
func startHTTPServer(config *Config) error {

	baseURL, err := url.Parse(config.McpProxy.BaseURL)
	if err != nil {
		return err
	}

>>>>>>> 32d91434
	ctx, cancel := context.WithCancel(context.Background())
	defer cancel()

	var errorGroup errgroup.Group
	httpMux := http.NewServeMux()
	
	// Configure metrics based on configuration
	metricsEnabled := true
	metricsPath := "/metrics"
	
	if config.McpProxy.Options != nil && config.McpProxy.Options.Metrics != nil {
		metricsEnabled = config.McpProxy.Options.Metrics.Enabled && !config.McpProxy.Options.Metrics.DisableEndpoint
		if config.McpProxy.Options.Metrics.EndpointPath != "" {
			metricsPath = config.McpProxy.Options.Metrics.EndpointPath
		}
	}
	
	// Add Prometheus metrics endpoint if enabled
	if metricsEnabled {
		log.Printf("Adding metrics endpoint at %s", metricsPath)
		httpMux.Handle(metricsPath, promhttp.Handler())
	}
	
	// Add a simple health check endpoint
	httpMux.HandleFunc("/health", func(w http.ResponseWriter, r *http.Request) {
		w.WriteHeader(http.StatusOK)
		_, _ = w.Write([]byte("OK"))
	})
	
	httpServer := &http.Server{
		Addr:    config.McpProxy.Addr,
		Handler: httpMux,
	}
	info := mcp.Implementation{
		Name:    config.McpProxy.Name,
		Version: config.McpProxy.Version,
	}

	for name, clientConfig := range config.McpServers {
		mcpClient, err := newMCPClient(name, clientConfig)
		if err != nil {
			log.Fatalf("<%s> Failed to create client: %v", name, err)
		}
		server := newMCPServer(name, config.McpProxy.Version, config.McpProxy.BaseURL, clientConfig)
		errorGroup.Go(func() error {
			log.Printf("<%s> Connecting", name)
			addErr := mcpClient.addToMCPServer(ctx, info, server.mcpServer)
			if addErr != nil {
				log.Printf("<%s> Failed to add client to server: %v", name, addErr)
				if clientConfig.Options.PanicIfInvalid.OrElse(false) {
					return addErr
				}
				return nil
			}
			log.Printf("<%s> Connected", name)

			middlewares := make([]MiddlewareFunc, 0)
			middlewares = append(middlewares, recoverMiddleware(name))
			
			// Add metrics middleware if enabled
			metricsEnabled := true
			if config.McpProxy.Options != nil && config.McpProxy.Options.Metrics != nil {
				metricsEnabled = config.McpProxy.Options.Metrics.Enabled
			}
			if metricsEnabled {
				middlewares = append(middlewares, metricsMiddleware())
			}
			
			if clientConfig.Options.LogEnabled.OrElse(false) {
				middlewares = append(middlewares, loggerMiddleware(name))
			}
			if len(clientConfig.Options.AuthTokens) > 0 {
				middlewares = append(middlewares, newAuthMiddleware(clientConfig.Options.AuthTokens))
			}
			mcpRoute := path.Join(baseURL.Path, name)
			if !strings.HasPrefix(mcpRoute, "/") {
				mcpRoute = "/" + mcpRoute
			}
			if !strings.HasSuffix(mcpRoute, "/") {
				mcpRoute += "/"
			}
			httpMux.Handle(mcpRoute, chainMiddleware(server.sseServer, middlewares...))
			httpServer.RegisterOnShutdown(func() {
				log.Printf("<%s> Shutting down", name)
				_ = mcpClient.Close()
			})
			return nil
		})
	}

	go func() {
		err := errorGroup.Wait()
		if err != nil {
			log.Fatalf("Failed to add clients: %v", err)
		}
		log.Printf("All clients initialized")
	}()

	go func() {
		log.Printf("Starting SSE server")
		log.Printf("SSE server listening on %s", config.McpProxy.Addr)
		hErr := httpServer.ListenAndServe()
		if hErr != nil && !errors.Is(hErr, http.ErrServerClosed) {
			log.Fatalf("Failed to start server: %v", hErr)
		}
	}()

	sigChan := make(chan os.Signal, 1)
	signal.Notify(sigChan, syscall.SIGINT, syscall.SIGTERM)

	<-sigChan
	log.Println("Shutdown signal received")

	shutdownCtx, shutdownCancel := context.WithTimeout(ctx, 5*time.Second)
	defer shutdownCancel()

	err = httpServer.Shutdown(shutdownCtx)
	if err != nil && !errors.Is(err, http.ErrServerClosed) {
		return err
	}
	return nil
}<|MERGE_RESOLUTION|>--- conflicted
+++ resolved
@@ -3,6 +3,7 @@
 import (
 	"context"
 	"errors"
+	"fmt"
 	"log"
 	"net/http"
 	"net/url"
@@ -74,7 +75,6 @@
 	}
 }
 
-<<<<<<< HEAD
 // metricsMiddleware adds Prometheus metrics for HTTP requests
 func metricsMiddleware() MiddlewareFunc {
 	return func(next http.Handler) http.Handler {
@@ -134,16 +134,12 @@
 	return n, err
 }
 
-func startHTTPServer(config *Config) {
-=======
 func startHTTPServer(config *Config) error {
-
 	baseURL, err := url.Parse(config.McpProxy.BaseURL)
 	if err != nil {
 		return err
 	}
 
->>>>>>> 32d91434
 	ctx, cancel := context.WithCancel(context.Background())
 	defer cancel()
 
